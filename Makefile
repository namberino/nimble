--- conflicted
+++ resolved
@@ -7,6 +7,10 @@
 OBJ = $(patsubst src/%.cpp, obj/%.o, $(CPP_SRC))
 
 CFLAGS = -std=c++20 -Wall -pedantic -Iinclude
+DEP_FLAGS = -MMD -MP
+
+RELEASE_CFLAGS = -O2
+DEBUG_CFLAGS = -g -O0
 DEP_FLAGS = -MMD -MP
 
 RELEASE_CFLAGS = -O2
@@ -44,11 +48,7 @@
 debug: CFLAGS += $(DEBUG_CFLAGS)
 debug: clean compile
 
-<<<<<<< HEAD
 web: compile
 	$(PY3) web/app.py
 
-.PHONY: compile run clean test bench release debug web
-=======
-.PHONY: compile run clean test bench
->>>>>>> 6cc09d61
+.PHONY: compile run clean test bench release debug web